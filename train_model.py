<<<<<<< HEAD
#!/usr/bin/env python
=======
#!/usr/bin/env python3
>>>>>>> 0e7400bf
import argparse
import json
from pathlib import Path
from pprint import pprint
import attr
import numpy as np
from sklearn.model_selection import ShuffleSplit
import utils
from model import Model
from HyperParams import HyperParams

logger = utils.get_logger(__name__)
<<<<<<< HEAD
from utils import dataset_root_path
=======
>>>>>>> 0e7400bf

def start():
    parser = argparse.ArgumentParser()
    arg = parser.add_argument
    arg('logdir', help='Path to log directory')
    arg('--hps', help='Change hyperparameters in k1=v1,k2=v2 format')
    arg('--all', action='store_true', help='Train on all images without validation')
    arg('--validation', choices=['random', 'stratified', 'square', 'custom'], default='custom', help='validation strategy')
    arg('--valid-only', action='store_true')
    arg('--only', help='Train on this image ids only (comma-separated) without validation')
    arg('--clean', action='store_true', help='Clean logdir')
    arg('--no-mp', action='store_true', help='Disable multiprocessing')
    arg('--model-path', type=Path)
<<<<<<< HEAD
    arg('--data-path', type=Path, default=dataset_root_path)
    args = parser.parse_args()
    print('test')
=======
    args = parser.parse_args()

>>>>>>> 0e7400bf
    logdir = Path(args.logdir)
    logdir.mkdir(exist_ok=True, parents=True)
    if args.clean:
        for p in logdir.iterdir():
            p.unlink()

    if args.hps == 'load':
        hps = HyperParams.from_dir(logdir)
    else:
        hps = HyperParams()
        hps.update(args.hps)
        logdir.joinpath('hps.json').write_text(
            json.dumps(attr.asdict(hps), indent=True, sort_keys=True))
    pprint(attr.asdict(hps))

    model = Model(hps=hps)
    all_im_ids = list(utils.get_wkt_data())
    mask_stats = json.loads(Path('cls-stats.json').read_text())
    im_area = [(im_id, np.mean([mask_stats[im_id][str(cls)]['area']
                                for cls in hps.classes]))
               for im_id in all_im_ids]
    area_by_id = dict(im_area)
    valid_ids = []

    if args.only:
        train_ids = args.only.split(',')
    elif args.all:
        train_ids = all_im_ids
    elif args.validation == 'stratified':
        train_ids, valid_ids = [], []
        for idx, (im_id, _) in enumerate(
                sorted(im_area, key=lambda x: (x[1], x[0]), reverse=True)):
            (valid_ids if (idx % 4 == 1) else train_ids).append(im_id)
    elif args.validation == 'square':
        train_ids = valid_ids = all_im_ids
    elif args.validation == 'random':
        forced_train_ids = {'6070_2_3', '6120_2_2', '6110_4_0'}
        other_ids = list(set(all_im_ids) - forced_train_ids)
        train_ids, valid_ids = [[other_ids[idx] for idx in g] for g in next(
            ShuffleSplit(random_state=1, n_splits=4).split(other_ids))]
        train_ids.extend(forced_train_ids)
    elif args.validation == 'custom':
        valid_ids = ['6140_3_1', '6110_1_2', '6160_2_1', '6170_0_4', '6100_2_2']
        train_ids = [im_id for im_id in all_im_ids if im_id not in valid_ids]
    else:
        raise ValueError('Unexpected validation kind: {}'.format(args.validation))

    if args.valid_only:
        train_ids = []

    train_area_by_class, valid_area_by_class = [
        {cls: np.mean(
            [mask_stats[im_id][str(cls)]['area'] for im_id in im_ids])
         for cls in hps.classes}
        for im_ids in [train_ids, valid_ids]]

    logger.info('Train: {}'.format(' '.join(sorted(train_ids))))
    logger.info('Valid: {}'.format(' '.join(sorted(valid_ids))))
    logger.info('Train area mean: {:.6f}'.format(
        np.mean([area_by_id[im_id] for im_id in valid_ids])))
    logger.info('Train area by class: {}'.format(
        ' '.join('{}: {:.6f}'.format(cls, train_area_by_class[cls])
                 for cls in hps.classes)))
    logger.info('Valid area mean: {:.6f}'.format(
        np.mean([area_by_id[im_id] for im_id in train_ids])))
    logger.info('Valid area by class: {}'.format(
        ' '.join('cls-{}: {:.6f}'.format(cls, valid_area_by_class[cls])
                 for cls in hps.classes)))

    model.train(logdir=logdir,
                train_ids=train_ids,
                valid_ids=valid_ids,
                validation=args.validation,
                no_mp=args.no_mp,
                validate_only=args.valid_only,
                model_path=args.model_path
<<<<<<< HEAD
                )

# Main
if __name__ == '__main__':
    start()
=======
                )
>>>>>>> 0e7400bf
<|MERGE_RESOLUTION|>--- conflicted
+++ resolved
@@ -1,8 +1,4 @@
-<<<<<<< HEAD
-#!/usr/bin/env python
-=======
 #!/usr/bin/env python3
->>>>>>> 0e7400bf
 import argparse
 import json
 from pathlib import Path
@@ -15,10 +11,7 @@
 from HyperParams import HyperParams
 
 logger = utils.get_logger(__name__)
-<<<<<<< HEAD
 from utils import dataset_root_path
-=======
->>>>>>> 0e7400bf
 
 def start():
     parser = argparse.ArgumentParser()
@@ -32,14 +25,9 @@
     arg('--clean', action='store_true', help='Clean logdir')
     arg('--no-mp', action='store_true', help='Disable multiprocessing')
     arg('--model-path', type=Path)
-<<<<<<< HEAD
     arg('--data-path', type=Path, default=dataset_root_path)
     args = parser.parse_args()
     print('test')
-=======
-    args = parser.parse_args()
-
->>>>>>> 0e7400bf
     logdir = Path(args.logdir)
     logdir.mkdir(exist_ok=True, parents=True)
     if args.clean:
@@ -116,12 +104,8 @@
                 no_mp=args.no_mp,
                 validate_only=args.valid_only,
                 model_path=args.model_path
-<<<<<<< HEAD
                 )
 
 # Main
 if __name__ == '__main__':
-    start()
-=======
-                )
->>>>>>> 0e7400bf
+    start()